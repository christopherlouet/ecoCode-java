# Changelog

All notable changes to this project will be documented in this file.

The format is based on [Keep a Changelog](https://keepachangelog.com/en/1.0.0/),
and this project adheres to [Semantic Versioning](https://semver.org/spec/v2.0.0.html).

## [Unreleased]

### Added

- [#12](https://github.com/green-code-initiative/ecoCode-java/issues/12) Add support for SonarQube 10.4 "DownloadOnlyWhenRequired" feature

### Changed

### Deleted

<<<<<<< HEAD
- Deprecated java rules EC4, EC53, EC63 and EC75
=======
## [1.5.2] - 2024-01-23

### Changed

- [#9](https://github.com/green-code-initiative/ecoCode-java/issues/9) EC2 rule : correction no block statement use case

## [1.5.1] - 2024-01-23

### Changed

- [#7](https://github.com/green-code-initiative/ecoCode-java/issues/7) EC2 rule : correction NullPointer with interface
>>>>>>> 9ed5fc0f

## [1.5.0] - 2024-01-06

### Added

- Java rules moved from `ecoCode` repository to current repository
- Add 10.3 SonarQube compatibility

### Changed

- Update ecocode-rules-specifications to 1.4.6

[unreleased](https://github.com/green-code-initiative/ecoCode-java/compare/1.5.2...HEAD)
[1.5.2](https://github.com/green-code-initiative/ecoCode-java/compare/1.5.1...1.5.2)
[1.5.1](https://github.com/green-code-initiative/ecoCode-java/compare/1.5.0...1.5.1)
[1.5.0](https://github.com/green-code-initiative/ecoCode-java/releases/tag/1.5.0)<|MERGE_RESOLUTION|>--- conflicted
+++ resolved
@@ -15,9 +15,8 @@
 
 ### Deleted
 
-<<<<<<< HEAD
 - Deprecated java rules EC4, EC53, EC63 and EC75
-=======
+
 ## [1.5.2] - 2024-01-23
 
 ### Changed
@@ -29,7 +28,6 @@
 ### Changed
 
 - [#7](https://github.com/green-code-initiative/ecoCode-java/issues/7) EC2 rule : correction NullPointer with interface
->>>>>>> 9ed5fc0f
 
 ## [1.5.0] - 2024-01-06
 
