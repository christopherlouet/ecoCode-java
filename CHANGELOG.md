# Changelog

All notable changes to this project will be documented in this file.

The format is based on [Keep a Changelog](https://keepachangelog.com/en/1.0.0/),
and this project adheres to [Semantic Versioning](https://semver.org/spec/v2.0.0.html).

## [Unreleased]

### Added

### Changed

### Deleted

<<<<<<< HEAD
- Remove deprecated java rules
=======
## [1.5.1] - 2024-01-23

### Changed

- [#7](https://github.com/green-code-initiative/ecoCode-java/issues/7) EC2 rule : correction NullPointer with interface
>>>>>>> 1bbe866c

## [1.5.0] - 2024-01-06

### Added

- Java rules moved from `ecoCode` repository to current repository
- Add 10.3 SonarQube compatibility

### Changed

- Update ecocode-rules-specifications to 1.4.6

[unreleased](https://github.com/green-code-initiative/ecoCode-java/compare/v1.5.1...HEAD)
[1.5.1](https://github.com/green-code-initiative/ecoCode-java/compare/v1.5.0...1.5.1)
[1.5.0](https://github.com/green-code-initiative/ecoCode-java/releases/tag/1.5.0)<|MERGE_RESOLUTION|>--- conflicted
+++ resolved
@@ -13,15 +13,7 @@
 
 ### Deleted
 
-<<<<<<< HEAD
 - Remove deprecated java rules
-=======
-## [1.5.1] - 2024-01-23
-
-### Changed
-
-- [#7](https://github.com/green-code-initiative/ecoCode-java/issues/7) EC2 rule : correction NullPointer with interface
->>>>>>> 1bbe866c
 
 ## [1.5.0] - 2024-01-06
 
